require Record

defrecord File.Stat, Record.extract(:file_info, from_lib: "kernel/include/file.hrl") do
  @moduledoc """
  A record responsible to hold file information. Its fields are:

  * `size` - Size of file in bytes.
  * `type` - `:device`, `:directory`, `:regular`, `:other`. The type of the file.
  * `access` - `:read`, `:write`, `:read_write`, `:none`. The current system access to
                the file.
  * `atime` - The last time the file was read.
  * `mtime` - The last time the file was written.
  * `ctime` - The interpretation of this time field depends on the operating
              system. On Unix, it is the last time the file or the inode was
              changed. In Windows, it is the create time.
  * `mode` - The file permissions.
  * `links` - The number of links to this file. This is always 1 for file
              systems which have no concept of links.
  * `major_device` - Identifies the file system where the file is located.
                     In windows, the number indicates a drive as follows:
                     0 means A:, 1 means B:, and so on.
  * `minor_device` - Only valid for character devices on Unix. In all other
                     cases, this field is zero.
  * `inode` - Gives the inode number. On non-Unix file systems, this field
              will be zero.
  * `uid` - Indicates the owner of the file.
  * `gid` - Gives the group that the owner of the file belongs to. Will be
            zero for non-Unix file systems.

  The time type returned in `atime`, `mtime`, and `ctime` is dependent on the
  time type set in options. `{:time, type}` where type can be `:local`,
  `:universal`, or `:posix`. Default is `:local`.
  """
end

defmodule File.Stream do
  @moduledoc """
  Defines a `File.Stream` struct returned by `File.stream!/2`.

  The following fields are public:

  * `path` - the file path
  * `modes` - the file modes
  * `raw` - a boolean indicating if bin functions should be used
  * `line_or_bytes` - if reading should read lines or a given amount of bytes

  """

  defstruct path: nil, modes: [], line_or_bytes: :line, raw: true

  defimpl Collectable do
    def empty(stream) do
      stream
    end

    def into(%{ path: path, modes: modes, raw: raw } = stream) do
      modes = for mode <- modes, not mode in [:read], do: mode

      case :file.open(path, [:write|modes]) do
        { :ok, device } ->
          { :ok, into(device, stream, raw) }
        { :error, reason } ->
          raise File.Error, reason: reason, action: "stream", path: path
      end
    end

    defp into(device, stream, raw) do
      fn
        :ok, { :cont, x } ->
          case raw do
            true  -> IO.binwrite(device, x)
            false -> IO.write(device, x)
          end
        :ok, :done ->
          :file.close(device)
          stream
        :ok, :halt ->
          :file.close(device)
      end
    end
  end

  defimpl Enumerable do
    def reduce(%{ path: path, modes: modes, line_or_bytes: line_or_bytes, raw: raw }, acc, fun) do
      modes = for mode <- modes, not mode in [:write, :append], do: mode

      start_fun =
        fn ->
          case :file.open(path, modes) do
            { :ok, device }    -> device
            { :error, reason } ->
              raise File.Error, reason: reason, action: "stream", path: path
          end
        end

      next_fun =
        case raw do
          true  -> &IO.each_binstream(&1, line_or_bytes)
          false -> &IO.each_stream(&1, line_or_bytes)
        end

      Stream.resource(start_fun, next_fun, &:file.close/1).(acc, fun)
    end

    def count(_stream) do
      { :error, __MODULE__ }
    end

    def member?(_stream, _term) do
      { :error, __MODULE__ }
    end
  end
end

defmodule File do
  @moduledoc ~S"""
  This module contains functions to manipulate files.

  Some of those functions are low-level, allowing the user
  to interact with the file or IO devices, like `open/2`,
  `copy/3` and others. This module also provides higher
  level functions that work with filenames and have their naming
  based on UNIX variants. For example, one can copy a file
  via `cp/3` and remove files and directories recursively
  via `rm_rf/1`

  ## Encoding

  In order to write and read files, one must use the functions
  in the `IO` module. By default, a file is opened in binary mode
  which requires the functions `IO.binread/2` and `IO.binwrite/2`
  to interact with the file. A developer may pass `:utf8` as an
  option when opening the file, then the slower `IO.read/2` and
  `IO.write/2` functions must be used as they are responsible for
  doing the proper conversions and data guarantees.

<<<<<<< HEAD
  ## API
=======
  Note that filenames when given as char lists in Elixir are
  always treated as UTF-8. In particular, the VM is started with
  the `+fnu` flag. Binary filenames are considering raw and passed
  to the OS as is.
>>>>>>> deba7e39

  Most of the functions in this module return `:ok` or
  `{ :ok, result }` in case of success, `{ :error, reason }`
  otherwise. Those function are also followed by a variant
  that ends with `!` which returns the result (without the
  `{ :ok, result }` tuple) in case of success or raises an
  exception in case it fails. For example:

      File.read("hello.txt")
      #=> { :ok, "World" }

      File.read("invalid.txt")
      #=> { :error, :enoent }

      File.read!("hello.txt")
      #=> "World"

      File.read!("invalid.txt")
      #=> raises File.Error

  In general, a developer should use the former in case he wants
  to react if the file does not exist. The latter should be used
  when the developer expects his software to fail in case the
  file cannot be read (i.e. it is literally an exception).

  ## Processes and raw files

  Every time a file is opened, Elixir spawns a new process. Writing
  to a file is equivalent to sending messages to that process that
  writes to the file descriptor.

  This means files can be passed between nodes and message passing
  guarantees they can write to the same file in a network.

  However, you may not always want to pay the price for this abstraction.
  In such cases, a file can be opened in `:raw` mode. The options `:read_ahead`
  and `:delayed_write` are also useful when operating large files or
  working with files in tight loops.

  Check http://www.erlang.org/doc/man/file.html#open-2 for more information
  about such options and other performance considerations.
  """

  alias :file,    as: F
  alias :filelib, as: FL

  @type posix :: :file.posix()
  @type io_device :: :file.io_device()
  @type stat_options :: [time: :local | :universal | :posix]

  @doc """
  Returns `true` if the path is a regular file.

  ## Examples

      File.regular? __ENV__.file #=> true

  """
  @spec regular?(Path.t) :: boolean
  def regular?(path) do
    FL.is_regular(String.from_char_data!(path))
  end

  @doc """
  Returns `true` if the path is a directory.
  """
  @spec dir?(Path.t) :: boolean
  def dir?(path) do
    FL.is_dir(String.from_char_data!(path))
  end

  @doc """
  Returns `true` if the given path exists.
  It can be regular file, directory, socket,
  symbolic link, named pipe or device file.

  ## Examples

      File.exists?("test/")
      #=> true

      File.exists?("missing.txt")
      #=> false

      File.exists?("/dev/null")
      #=> true

  """
  @spec exists?(Path.t) :: boolean
  def exists?(path) do
    match?({ :ok, _ }, F.read_file_info(String.from_char_data!(path)))
  end

  @doc """
  Tries to create the directory `path`. Missing parent directories are not created.
  Returns `:ok` if successful, or `{:error, reason}` if an error occurs.

  Typical error reasons are:

  * :eacces  - Missing search or write permissions for the parent directories of `path`.
  * :eexist  - There is already a file or directory named `path`.
  * :enoent  - A component of `path` does not exist.
  * :enospc  - There is a no space left on the device.
  * :enotdir - A component of `path` is not a directory
               On some platforms, `:enoent` is returned instead.
  """
  @spec mkdir(Path.t) :: :ok | {:error, posix}
  def mkdir(path) do
    F.make_dir(String.from_char_data!(path))
  end

  @doc """
  Same as `mkdir/1`, but raises an exception in case of failure. Otherwise `:ok`.
  """
  @spec mkdir!(Path.t) :: :ok | no_return
  def mkdir!(path) do
    path = String.from_char_data!(path)
    case mkdir(path) do
      :ok -> :ok
      { :error, reason } ->
        raise File.Error, reason: reason, action: "make directory", path: path
    end
  end

  @doc """
  Tries to create the directory `path`. Missing parent directories are created.
  Returns `:ok` if successful, or `{:error, reason}` if an error occurs.

  Typical error reasons are:

  * :eacces  - Missing search or write permissions for the parent directories of `path`.
  * :enospc  - There is a no space left on the device.
  * :enotdir - A component of `path` is not a directory.
  """
  @spec mkdir_p(Path.t) :: :ok | {:error, posix}
  def mkdir_p(path) do
    FL.ensure_dir(Path.join(path, "."))
  end

  @doc """
  Same as `mkdir_p/1`, but raises an exception in case of failure. Otherwise `:ok`.
  """
  @spec mkdir_p!(Path.t) :: :ok | no_return
  def mkdir_p!(path) do
    path = String.from_char_data!(path)
    case mkdir_p(path) do
      :ok -> :ok
      { :error, reason } ->
        raise File.Error, reason: reason, action: "make directory (with -p)", path: path
    end
  end

  @doc """
  Returns `{:ok, binary}`, where `binary` is a binary data object that contains the contents
  of `path`, or `{:error, reason}` if an error occurs.

  Typical error reasons:

  * :enoent  - The file does not exist.
  * :eacces  - Missing permission for reading the file,
               or for searching one of the parent directories.
  * :eisdir  - The named file is a directory.
  * :enotdir - A component of the file name is not a directory.
               On some platforms, `:enoent` is returned instead.
  * :enomem  - There is not enough memory for the contents of the file.

  You can use `:file.format_error/1` to get a descriptive string of the error.
  """
  @spec read(Path.t) :: {:ok, binary} | {:error, posix}
  def read(path) do
    F.read_file(String.from_char_data!(path))
  end

  @doc """
  Returns binary with the contents of the given filename or raises
  `File.Error` if an error occurs.
  """
  @spec read!(Path.t) :: binary | no_return
  def read!(path) do
    path = String.from_char_data!(path)
    case read(path) do
      { :ok, binary } ->
        binary
      { :error, reason } ->
        raise File.Error, reason: reason, action: "read file", path: path
    end
  end

  @doc """
  Returns information about the `path`. If it exists, it
  returns a `{ :ok, info }` tuple, where info is a
  `File.Stat` record. Returns `{ :error, reason }` with
  the same reasons as `read/1` if a failure occurs.

  ## Options

  The accepted options are:

  * `:time` if the time should be `:local`, `:universal` or `:posix`.
    Default is `:local`.

  """
  @spec stat(Path.t, stat_options) :: {:ok, File.Stat.t } | {:error, posix}
  def stat(path, opts \\ []) do
    case F.read_file_info(String.from_char_data!(path), opts) do
      {:ok, fileinfo} ->
        {:ok, set_elem(fileinfo, 0, File.Stat) }
      error ->
        error
    end
  end

  @doc """
  Same as `stat/2` but returns the `File.Stat` directly and
  throws `File.Error` if an error is returned.
  """
  @spec stat!(Path.t, stat_options) :: File.Stat.t | no_return
  def stat!(path, opts \\ []) do
    path = String.from_char_data!(path)
    case stat(path, opts) do
      {:ok, info}      -> info
      {:error, reason} ->
        raise File.Error, reason: reason, action: "read file stats", path: path
    end
  end

  @doc """
  Writes the given `File.Stat` back to the filesystem at the given
  path. Returns `:ok` or `{ :error, reason }`.
  """
  @spec write_stat(Path.t, File.Stat.t, stat_options) :: :ok | {:error, posix}
  def write_stat(path, File.Stat[] = stat, opts \\ []) do
    F.write_file_info(String.from_char_data!(path), set_elem(stat, 0, :file_info), opts)
  end

  @doc """
  Same as `write_stat/3` but raises an exception if it fails.
  Returns `:ok` otherwise.
  """
  @spec write_stat!(Path.t, File.Stat.t, stat_options) :: :ok | no_return
  def write_stat!(path, File.Stat[] = stat, opts \\ []) do
    path = String.from_char_data!(path)
    case write_stat(path, stat, opts) do
      :ok -> :ok
      { :error, reason } ->
        raise File.Error, reason: reason, action: "write file stats", path: path
    end
  end

  @doc """
  Updates modification time (mtime) and access time (atime) of
  the given file. File is created if it doesn’t exist.
  """
  @spec touch(Path.t, :calendar.datetime) :: :ok | {:error, posix}
  def touch(path, time \\ :calendar.local_time) do
    path = String.from_char_data!(path)
    case F.change_time(path, time) do
      { :error, :enoent } ->
        write(path, "")
        F.change_time(path, time)
      other ->
        other
    end
  end

  @doc """
  Same as `touch/2` but raises an exception if it fails.
  Returns `:ok` otherwise.
  """
  @spec touch!(Path.t, :calendar.datetime) :: :ok | no_return
  def touch!(path, time \\ :calendar.local_time) do
    path = String.from_char_data!(path)
    case touch(path, time) do
      :ok -> :ok
      { :error, reason } ->
        raise File.Error, reason: reason, action: "touch", path: path
    end
  end

  @doc """
  Copies the contents of `source` to `destination`.

  Both parameters can be a filename or an io device opened
  with `open/2`. `bytes_count` specifies the number of
  bytes to copy, the default being `:infinity`.

  If file `destination` already exists, it is overwritten
  by the contents in `source`.

  Returns `{ :ok, bytes_copied }` if successful,
  `{ :error, reason }` otherwise.

  Compared to the `cp/3`, this function is more low-level,
  allowing a copy from device to device limited by a number of
  bytes. On the other hand, `cp/3` performs more extensive
  checks on both source and destination and it also preserves
  the file mode after copy.

  Typical error reasons are the same as in `open/2`,
  `read/1` and `write/3`.
  """
  @spec copy(Path.t, Path.t, pos_integer | :infinity) :: {:ok, non_neg_integer} | {:error, posix}
  def copy(source, destination, bytes_count \\ :infinity) do
    F.copy(String.from_char_data!(source), String.from_char_data!(destination), bytes_count)
  end

  @doc """
  The same as `copy/3` but raises an `File.CopyError` if it fails.
  Returns the `bytes_copied` otherwise.
  """
  @spec copy!(Path.t, Path.t, pos_integer | :infinity) :: non_neg_integer | no_return
  def copy!(source, destination, bytes_count \\ :infinity) do
    source = String.from_char_data!(source)
    destination = String.from_char_data!(destination)
    case copy(source, destination, bytes_count) do
      { :ok, bytes_count } -> bytes_count
      { :error, reason } ->
        raise File.CopyError, reason: reason, action: "copy",
          source: source, destination: destination
    end
  end

  @doc """
  Copies the contents in `source` to `destination` preserving its mode.

  If a file already exists in the destination, it invokes a
  callback which should return `true` if the existing file
  should be overwritten, `false` otherwise. It defaults to return `true`.

  It returns `:ok` in case of success, returns
  `{ :error, reason }` otherwise.

  If you want to copy contents from an io device to another device
  or do a straight copy from a source to a destination without
  preserving modes, check `copy/3` instead.

  Note: The command `cp` in Unix systems behaves differently depending
  if `destination` is an existing directory or not. We have chosen to
  explicitly disallow this behaviour. If destination is a directory, an
  error will be returned.
  """
  @spec cp(Path.t, Path.t, (Path.t, Path.t -> boolean)) :: :ok | {:error, posix}
  def cp(source, destination, callback \\ fn(_, _) -> true end) do
    source = String.from_char_data!(source)
    destination = String.from_char_data!(destination)

    case do_cp_file(source, destination, callback, []) do
      { :error, reason, _ } -> { :error, reason }
      _ -> :ok
    end
  end

  @doc """
  The same as `cp/3`, but raises `File.CopyError` if it fails.
  Returns the list of copied files otherwise.
  """
  @spec cp(Path.t, Path.t, (Path.t, Path.t -> boolean)) :: :ok | no_return
  def cp!(source, destination, callback \\ fn(_, _) -> true end) do
    source = String.from_char_data!(source)
    destination = String.from_char_data!(destination)

    case cp(source, destination, callback) do
      :ok -> :ok
      { :error, reason } ->
        raise File.CopyError, reason: reason, action: "copy recursively",
          source: source, destination: destination
    end
  end

  @doc ~S"""
  Copies the contents in source to destination.

  If the source is a file, it copies `source` to
  `destination`. If the source is a directory, it copies
  the contents inside source into the destination.

  If a file already exists in the destination,
  it invokes a callback which should return
  `true` if the existing file should be overwritten,
  `false` otherwise. It defaults to return `true`.

  If a directory already exists in the destination
  where a file is meant to be (or otherwise), this
  function will fail.

  This function may fail while copying files,
  in such cases, it will leave the destination
  directory in a dirty state, where already
  copied files won't be removed.

  It returns `{ :ok, files_and_directories }` in case of
  success with all files and directories copied in no
  specific order, `{ :error, reason, file }` otherwise.

  Note: The command `cp` in Unix systems behaves differently
  depending if `destination` is an existing directory or not.
  We have chosen to explicitly disallow this behaviour.

  ## Examples

      # Copies "a.txt" to "tmp"
      File.cp_r "a.txt", "tmp.txt"

      # Copies all files in "samples" to "tmp"
      File.cp_r "samples", "tmp"

      # Same as before, but asks the user how to proceed in case of conflicts
      File.cp_r "samples", "tmp", fn(source, destination) ->
        IO.gets("Overwriting #{destination} by #{source}. Type y to confirm.") == "y"
      end

  """
  @spec cp_r(Path.t, Path.t, (Path.t, Path.t -> boolean)) :: {:ok, [binary]} | {:error, posix, binary}
  def cp_r(source, destination, callback \\ fn(_, _) -> true end) when is_function(callback) do
    source = String.from_char_data!(source)
    destination = String.from_char_data!(destination)

    case do_cp_r(source, destination, callback, []) do
      { :error, _, _ } = error -> error
      res -> { :ok, res }
    end
  end

  @doc """
  The same as `cp_r/3`, but raises `File.CopyError` if it fails.
  Returns the list of copied files otherwise.
  """
  @spec cp_r!(Path.t, Path.t, (Path.t, Path.t -> boolean)) :: [binary] | no_return
  def cp_r!(source, destination, callback \\ fn(_, _) -> true end) do
    source = String.from_char_data!(source)
    destination = String.from_char_data!(destination)

    case cp_r(source, destination, callback) do
      { :ok, files } -> files
      { :error, reason, file } ->
        raise File.CopyError, reason: reason, action: "copy recursively",
          source: source, destination: destination, on: file
    end
  end

  # src may be a file or a directory, dest is definitely
  # a directory. Returns nil unless an error is found.
  defp do_cp_r(src, dest, callback, acc) when is_list(acc) do
    case :elixir_utils.file_type(src) do
      { :ok, :regular } ->
        do_cp_file(src, dest, callback, acc)
      { :ok, :symlink } ->
        case F.read_link(src) do
          { :ok, link } -> do_cp_link(link, src, dest, callback, acc)
          { :error, reason } -> { :error, reason, src }
        end
      { :ok, :directory } ->
        case F.list_dir(src) do
          { :ok, files } ->
            case mkdir(dest) do
              success when success in [:ok, { :error, :eexist }] ->
                Enum.reduce(files, [dest|acc], fn(x, acc) ->
                  do_cp_r(Path.join(src, x), Path.join(dest, x), callback, acc)
                end)
              { :error, reason } -> { :error, reason, dest }
            end
          { :error, reason } -> { :error, reason, src }
        end
      { :ok, _ } -> { :error, :eio, src }
      { :error, reason } -> { :error, reason, src }
    end
  end

  # If we reach this clause, there was an error while
  # processing a file.
  defp do_cp_r(_, _, _, acc) do
    acc
  end

  defp copy_file_mode!(src, dest) do
    src_stat  = stat!(src)
    dest_stat = stat!(dest)
    write_stat!(dest, File.Stat.mode(File.Stat.mode(src_stat), dest_stat))
  end

  # Both src and dest are files.
  defp do_cp_file(src, dest, callback, acc) do
    case F.copy(src, { dest, [:exclusive] }) do
      { :ok, _ } ->
        copy_file_mode!(src, dest)
        [dest|acc]
      { :error, :eexist } ->
        if callback.(src, dest) do
          rm(dest)
          case copy(src, dest) do
            { :ok, _ } ->
              copy_file_mode!(src, dest)
              [dest|acc]
            { :error, reason } -> { :error, reason, src }
          end
        else
          acc
        end
      { :error, reason } -> { :error, reason, src }
    end
  end

  # Both src and dest are files.
  defp do_cp_link(link, src, dest, callback, acc) do
    case F.make_symlink(link, dest) do
      :ok ->
        [dest|acc]
      { :error, :eexist } ->
        if callback.(src, dest) do
          rm(dest)
          case F.make_symlink(link, dest) do
            :ok -> [dest|acc]
            { :error, reason } -> { :error, reason, src }
          end
        else
          acc
        end
      { :error, reason } -> { :error, reason, src }
    end
  end

  @doc """
  Writes `content` to the file `path`.

  The file is created if it does not exist. If it exists, the previous
  contents are overwritten. Returns `:ok` if successful, or `{:error, reason}`
  if an error occurs.

  **Warning:** Every time this function is invoked, a file descriptor is opened
  and a new process is spawned to write to the file. For this reason, if you are
  doing multiple writes in a loop, opening the file via `File.open/2` and using
  the functions in `IO` to write to the file will yield much better performance
  then calling this function multiple times.

  Typical error reasons are:

  * :enoent - A component of the file name does not exist.
  * :enotdir - A component of the file name is not a directory.
               On some platforms, enoent is returned instead.
  * :enospc - There is a no space left on the device.
  * :eacces - Missing permission for writing the file or searching one of the parent directories.
  * :eisdir - The named file is a directory.

  The writing is automatically done in `:raw` mode. Check
  `File.open/2` for other available options.
  """
  @spec write(Path.t, iodata, list) :: :ok | {:error, posix}
  def write(path, content, modes \\ []) do
<<<<<<< HEAD
    F.write_file(path, content, [:raw|modes])
=======
    F.write_file(String.from_char_data!(path), content, modes)
>>>>>>> deba7e39
  end

  @doc """
  Same as `write/3` but raises an exception if it fails, returns `:ok` otherwise.
  """
  @spec write!(Path.t, iodata, list) :: :ok | no_return
  def write!(path, content, modes \\ []) do
    path = String.from_char_data!(path)
    case F.write_file(path, content, modes) do
      :ok -> :ok
      { :error, reason } ->
        raise File.Error, reason: reason, action: "write to file", path: path
    end
  end

  @doc """
  Tries to delete the file `path`.
  Returns `:ok` if successful, or `{:error, reason}` if an error occurs.

  Typical error reasons are:

  * :enoent  - The file does not exist.
  * :eacces  - Missing permission for the file or one of its parents.
  * :eperm   - The file is a directory and user is not super-user.
  * :enotdir - A component of the file name is not a directory.
               On some platforms, enoent is returned instead.
  * :einval  - Filename had an improper type, such as tuple.

  ## Examples

      File.rm('file.txt')
      #=> :ok

      File.rm('tmp_dir/')
      #=> {:error, :eperm}

  """
  @spec rm(Path.t) :: :ok | {:error, posix}
  def rm(path) do
    F.delete(String.from_char_data!(path))
  end

  @doc """
  Same as `rm/1`, but raises an exception in case of failure. Otherwise `:ok`.
  """
  @spec rm!(Path.t) :: :ok | no_return
  def rm!(path) do
    path = String.from_char_data!(path)
    case rm(path) do
      :ok -> :ok
      { :error, reason } ->
        raise File.Error, reason: reason, action: "remove file", path: path
    end
  end

  @doc """
  Tries to delete the dir at `path`.
  Returns `:ok` if successful, or `{:error, reason}` if an error occurs.

  ## Examples

      File.rmdir('tmp_dir')
      #=> :ok

      File.rmdir('file.txt')
      #=> {:error, :enotdir}

  """
  @spec rmdir(Path.t) :: :ok | {:error, posix}
  def rmdir(path) do
    F.del_dir(String.from_char_data!(path))
  end

  @doc """
  Same as `rmdir/1`, but raises an exception in case of failure. Otherwise `:ok`.
  """
  @spec rmdir!(Path.t) :: :ok | {:error, posix}
  def rmdir!(path) do
    path = String.from_char_data!(path)
    case rmdir(path) do
      :ok -> :ok
      { :error, reason } ->
        raise File.Error, reason: reason, action: "remove directory", path: path
    end
  end

  @doc """
  Remove files and directories recursively at the given `path`.
  Symlinks are not followed but simply removed, non-existing
  files are simply ignored (i.e. doesn't make this function fail).

  Returns `{ :ok, files_and_directories }` with all files and
  directories removed in no specific order, `{ :error, reason, file }`
  otherwise.

  ## Examples

      File.rm_rf "samples"
      #=> { :ok, ["samples", "samples/1.txt"] }

      File.rm_rf "unknown"
      #=> { :ok, [] }

  """
  @spec rm_rf(Path.t) :: {:ok, [binary]} | {:error, posix, binary}
  def rm_rf(path) do
    do_rm_rf(String.from_char_data!(path), { :ok, [] })
  end

  defp do_rm_rf(path, { :ok, _ } = entry) do
    case safe_list_dir(path) do
      { :ok, files } when is_list(files) ->
        res =
          Enum.reduce files, entry, fn(file, tuple) ->
            do_rm_rf(Path.join(path, file), tuple)
          end

        case res do
          { :ok, acc } ->
            case rmdir(path) do
              :ok -> { :ok, [path|acc] }
              { :error, :enoent } -> res
              { :error, reason } -> { :error, reason, path }
            end
          reason ->
            reason
        end
      { :ok, :directory } -> do_rm_directory(path, entry)
      { :ok, :regular } -> do_rm_regular(path, entry)
      { :error, reason } when reason in [:enoent, :enotdir] -> entry
      { :error, reason } -> { :error, reason, path }
    end
  end

  defp do_rm_rf(_, reason) do
    reason
  end

  defp do_rm_regular(path, { :ok, acc } = entry) do
    case rm(path) do
      :ok -> { :ok, [path|acc] }
      { :error, :enoent } -> entry
      { :error, reason } -> { :error, reason, path }
    end
  end

  # On windows, symlinks are treated as directory and must be removed
  # with rmdir/1. But on Unix, we remove them via rm/1. So we first try
  # to remove it as a directory and, if we get :enotdir, we fallback to
  # a file removal.
  defp do_rm_directory(path, { :ok, acc } = entry) do
    case rmdir(path) do
      :ok -> { :ok, [path|acc] }
      { :error, :enotdir } -> do_rm_regular(path, entry)
      { :error, :enoent } -> entry
      { :error, reason } -> { :error, reason, path }
    end
  end

  defp safe_list_dir(path) do
    case :elixir_utils.file_type(path) do
      { :ok, :symlink } ->
        case :elixir_utils.file_type(path, :read_file_info) do
          { :ok, :directory } -> { :ok, :directory }
          _ -> { :ok, :regular }
        end
      { :ok, :directory } ->
        F.list_dir(path)
      { :ok, _ } ->
        { :ok, :regular }
      { :error, reason } ->
        { :error, reason }
    end
  end

  @doc """
  Same as `rm_rf/1` but raises `File.Error` in case of failures,
  otherwise the list of files or directories removed.
  """
  @spec rm_rf!(Path.t) :: [binary] | no_return
  def rm_rf!(path) do
    path = String.from_char_data!(path)
    case rm_rf(path) do
      { :ok, files } -> files
      { :error, reason, _ } ->
        raise File.Error, reason: reason, path: path,
          action: "remove files and directories recursively from"
    end
  end

  @doc ~S"""
  Opens the given `path` according to the given list of modes.

  In order to write and read files, one must use the functions
  in the `IO` module. By default, a file is opened in binary mode
  which requires the functions `IO.binread/2` and `IO.binwrite/2`
  to interact with the file. A developer may pass `:utf8` as an
  option when opening the file and then all other functions from
  `IO` are available, since they work directly with Unicode data.

  The allowed modes:

  * `:read` - The file, which must exist, is opened for reading.

  * `:write` -  The file is opened for writing. It is created if it does not exist.
                If the file exists, and if write is not combined with read, the file will be truncated.

  * `:append` - The file will be opened for writing, and it will be created if it does not exist.
                Every write operation to a file opened with append will take place at the end of the file.

  * `:exclusive` - The file, when opened for writing, is created if it does not exist.
                   If the file exists, open will return `{ :error, :eexist }`.

  * `:char_list` - When this term is given, read operations on the file will return char lists rather than binaries;

  * `:compressed` -  Makes it possible to read or write gzip compressed files.
                     The compressed option must be combined with either read or write, but not both.
                     Note that the file size obtained with `stat/1` will most probably not
                     match the number of bytes that can be read from a compressed file.

  * `:utf8` - This option denotes how data is actually stored in the disk file and
              makes the file perform automatic translation of characters to and from utf-8.
              If data is sent to a file in a format that cannot be converted to the utf-8
              or if data is read by a function that returns data in a format that cannot cope
              with the character range of the data, an error occurs and the file will be closed.

  Check http://www.erlang.org/doc/man/file.html#open-2 for more information about
  other options like `:read_ahead` and `:delayed_write`.

  This function returns:

  * `{ :ok, io_device }` - The file has been opened in the requested mode.
                         `io_device` is actually the pid of the process which handles the file.
                         This process is linked to the process which originally opened the file.
                         If any process to which the `io_device` is linked terminates, the file will
                         be closed and the process itself will be terminated. An `io_device` returned
                         from this call can be used as an argument to the `IO` module functions.

  * `{ :error, reason }` - The file could not be opened.

  ## Examples

      { :ok, file } = File.open("foo.tar.gz", [:read, :compressed])
      IO.read(file, :line)
      File.close(file)

  """
  @spec open(Path.t, list) :: {:ok, io_device} | {:error, posix}
  def open(path, modes \\ [])

  def open(path, modes) when is_list(modes) do
    F.open(String.from_char_data!(path), open_defaults(modes, true))
  end

  def open(path, function) when is_function(function) do
    open(path, [], function)
  end

  @doc """
  Similar to `open/2` but expects a function as last argument.

  The file is opened, given to the function as argument and
  automatically closed after the function returns, regardless
  if there was an error or not.

  It returns `{ :ok, function_result }` in case of success,
  `{ :error, reason }` otherwise.

  Do not use this function with `:delayed_write` option
  since automatically closing the file may fail
  (as writes are delayed).

  ## Examples

      File.open("file.txt", [:read, :write], fn(file) ->
        IO.read(file, :line)
      end)

  """
  @spec open(Path.t, list, (io_device -> res)) :: {:ok, res} | {:error, posix} when res: var
  def open(path, modes, function) do
    case open(path, modes) do
      { :ok, device } ->
        try do
          { :ok, function.(device) }
        after
          :ok = close(device)
        end
      other -> other
    end
  end

  @doc """
  Same as `open/2` but raises an error if file could not be opened.
  Returns the `io_device` otherwise.
  """
  @spec open!(Path.t, list) :: io_device | no_return
  def open!(path, modes \\ []) do
    path = String.from_char_data!(path)
    case open(path, modes) do
      { :ok, device }    -> device
      { :error, reason } ->
        raise File.Error, reason: reason, action: "open", path: path
    end
  end

  @doc """
  Same as `open/3` but raises an error if file could not be opened.
  Returns the function result otherwise.
  """
  @spec open!(Path.t, list, (io_device -> res)) :: res | no_return when res: var
  def open!(path, modes, function) do
    path = String.from_char_data!(path)
    case open(path, modes, function) do
      { :ok, device }    -> device
      { :error, reason } ->
        raise File.Error, reason: reason, action: "open", path: path
    end
  end

  @doc """
  Gets the current working directory.

  In rare circumstances, this function can fail on Unix. It may happen
  if read permission does not exist for the parent directories of the
  current directory. For this reason, returns `{ :ok, cwd }` in case
  of success, `{ :error, reason }` otherwise.
  """
  @spec cwd() :: {:ok, binary} | {:error, posix}
  def cwd() do
    case F.get_cwd do
      { :ok, base } -> { :ok, String.from_char_data!(base) }
      { :error, _ } = error -> error
    end
  end

  @doc """
  The same as `cwd/0`, but raises an exception if it fails.
  """
  @spec cwd!() :: binary | no_return
  def cwd!() do
    case F.get_cwd do
      { :ok, cwd } -> String.from_char_data!(cwd)
      { :error, reason } ->
          raise File.Error, reason: reason, action: "get current working directory"
    end
  end

  @doc """
  Sets the current working directory.

  Returns `:ok` if successful, `{ :error, reason }` otherwise.
  """
  @spec cd(Path.t) :: :ok | {:error, posix}
  def cd(path) do
    F.set_cwd(String.from_char_data!(path))
  end

  @doc """
  The same as `cd/1`, but raises an exception if it fails.
  """
  @spec cd!(Path.t) :: :ok | no_return
  def cd!(path) do
    path = String.from_char_data!(path)
    case F.set_cwd(path) do
      :ok -> :ok
      { :error, reason } ->
          raise File.Error, reason: reason, action: "set current working directory to", path: path
    end
  end

  @doc """
  Changes the current directory to the given `path`,
  executes the given function and then revert back
  to the previous path regardless if there is an exception.

  Raises an error if retrieving or changing the current
  directory fails.
  """
  @spec cd!(Path.t, (() -> res)) :: res | no_return when res: var
  def cd!(path, function) do
    old = cwd!
    cd!(path)
    try do
      function.()
    after
      cd!(old)
    end
  end

  @doc """
  Returns list of files in the given directory.

  It returns `{ :ok, [files] }` in case of success,
  `{ :error, reason }` otherwise.
  """
  @spec ls(Path.t) :: {:ok, [binary]} | {:error, posix}
  def ls(path \\ ".") do
    case F.list_dir(String.from_char_data!(path)) do
      { :ok, file_list } -> { :ok, Enum.map(file_list, &String.from_char_data!/1) }
      { :error, _ } = error -> error
    end
  end

  @doc """
  The same as `ls/1` but raises `File.Error`
  in case of an error.
  """
  @spec ls!(Path.t) :: [binary] | no_return
  def ls!(path \\ ".") do
    path = String.from_char_data!(path)
    case ls(path) do
      { :ok, value } -> value
      { :error, reason } ->
        raise File.Error, reason: reason, action: "list directory", path: path
    end
  end

  @doc """
  Closes the file referenced by `io_device`. It mostly returns `:ok`, except
  for some severe errors such as out of memory.

  Note that if the option `:delayed_write` was used when opening the file,
  `close/1` might return an old write error and not even try to close the file.
  See `open/2`.
  """
  @spec close(io_device) :: :ok | {:error, posix | :badarg | :terminated}
  def close(io_device) do
    F.close(io_device)
  end

  @doc """
  Returns a `File.Stream` for the given `path` with the given `modes`.

<<<<<<< HEAD
  The stream implements both `Enumerable` and `Collectable` protocols,
  which means it can be used both for read and write.
=======
  Note that stream by default uses `IO.binread/2` unless
  the file is opened with an encoding, then the slower `IO.read/2`
  is used to do the proper data conversion and guarantees.
  """
  @spec stream!(Path.t, list, :line | pos_integer) :: Enumerable.t
  def stream!(path, modes \\ [], line_or_bytes \\ :line) do
    modes = open_defaults(modes, true)
    bin   = nil? List.keyfind(modes, :encoding, 0)
    path  = String.from_char_data!(path)

    start_fun =
      fn ->
        case F.open(path, modes) do
          { :ok, device }    -> device
          { :error, reason } ->
            raise File.Error, reason: reason, action: "stream", path: path
        end
      end
>>>>>>> deba7e39

  The `line_or_byte` argument configures how the file is read when
  streaming, by `:line` (default) or by a given number of bytes.

  Operating the stream can fail on open for the same reasons as
  `File.open!/2`. Note that the file is automatically opened only and
  every time streaming begins. There is no need to pass `:read` and
  `:write` modes, as those are automatically set by Elixir.

  ## Raw files

  Since Elixir controls when the streamed file is opened, the underlying
  device cannot be shared and as such it is convenient to open the file
  in raw mode for performance reasons. Therefore, Elixir **will** open
  streams in `:raw` mode with the `:read_ahead` option unless an encoding
  is specified.

  One may also consider passing the `:delayed_write` option if the stream
  is meant to be written to under a tight loop.
  """
<<<<<<< HEAD
  def stream!(path, modes \\ [], line_or_bytes \\ :line) do
    modes = open_defaults(modes, true)
    raw   = :lists.keyfind(:encoding, 1, modes) == false

    modes =
      if raw do
        if :lists.keyfind(:read_ahead, 1, modes) do
          [:raw|modes]
        else
          [:raw, :read_ahead|modes]
        end
      else
        modes
=======
  @spec stream_to!(Enumerable.t, Path.t, list) :: Enumerable.t
  def stream_to!(stream, path, modes \\ []) do
    modes = open_defaults([:write|List.delete(modes, :write)], true)
    bin   = nil? List.keyfind(modes, :encoding, 0)
    path  = String.from_char_data!(path)

    fn acc, f ->
      case F.open(path, modes) do
        { :ok, device } ->
          each =
            case bin do
              true  -> &IO.binwrite(device, &1)
              false -> &IO.write(device, &1)
            end

          stream
          |> Stream.each(each)
          |> Stream.after(fn -> F.close(device) end)
          |> Enumerable.Stream.Lazy.reduce(acc, f)
        { :error, reason } ->
          raise File.Error, reason: reason, action: "stream to", path: path
>>>>>>> deba7e39
      end

    %File.Stream{ path: to_string(path), modes: modes, raw: raw, line_or_bytes: line_or_bytes }
  end

  @doc """
  Changes the unix file `mode` for a given `file`.
  Returns `:ok` on success, or `{:error, reason}`
  on failure.
  """
  @spec chmod(Path.t, integer) :: :ok | {:error, posix}
  def chmod(path, mode) do
    F.change_mode(String.from_char_data!(path), mode)
  end

  @doc """
  Same as `chmod/2`, but raises an exception in case of failure. Otherwise `:ok`.
  """
  @spec chmod!(Path.t, integer) :: :ok | no_return
  def chmod!(path, mode) do
    path = String.from_char_data!(path)
    case chmod(path, mode) do
      :ok -> :ok
      { :error, reason } ->
        raise File.Error, reason: reason, action: "change mode for", path: path
    end
  end

  @doc """
  Changes the user group given by the group id `gid`
  for a given `file`. Returns `:ok` on success, or
  `{:error, reason}` on failure.
  """
  @spec chgrp(Path.t, integer) :: :ok | {:error, posix}
  def chgrp(path, gid) do
    F.change_group(String.from_char_data!(path), gid)
  end

  @doc """
  Same as `chgrp/2`, but raises an exception in case of failure. Otherwise `:ok`.
  """
  @spec chgrp!(Path.t, integer) :: :ok | no_return
  def chgrp!(path, gid) do
    path = String.from_char_data!(path)
    case chgrp(path, gid) do
      :ok -> :ok
      { :error, reason } ->
        raise File.Error, reason: reason, action: "change group for", path: path
    end
  end

  @doc """
  Changes the owner given by the user id `uid`
  for a given `file`. Returns `:ok` on success,
  or `{:error, reason}` on failure.
  """
  @spec chown(Path.t, integer) :: :ok | {:error, posix}
  def chown(path, uid) do
    F.change_owner(String.from_char_data!(path), uid)
  end

  @doc """
  Same as `chown/2`, but raises an exception in case of failure. Otherwise `:ok`.
  """
  @spec chmod!(Path.t, integer) :: :ok | no_return
  def chown!(path, uid) do
    path = String.from_char_data!(path)
    case chown(path, uid) do
      :ok -> :ok
      { :error, reason } ->
        raise File.Error, reason: reason, action: "change owner for", path: path
    end
  end

  ## Helpers

  @read_ahead 64*1024

  defp open_defaults([:char_list|t], _add_binary) do
    open_defaults(t, false)
  end

  defp open_defaults([:utf8|t], add_binary) do
    open_defaults([{ :encoding, :utf8 }|t], add_binary)
  end

  defp open_defaults([:read_ahead|t], add_binary) do
    open_defaults([{ :read_ahead, @read_ahead }|t], add_binary)
  end

  defp open_defaults([h|t], add_binary) do
    [h|open_defaults(t, add_binary)]
  end

  defp open_defaults([], true),  do: [:binary]
  defp open_defaults([], false), do: []
end<|MERGE_RESOLUTION|>--- conflicted
+++ resolved
@@ -134,14 +134,11 @@
   `IO.write/2` functions must be used as they are responsible for
   doing the proper conversions and data guarantees.
 
-<<<<<<< HEAD
+  Note that filenames when given as char lists in Elixir are
+  always treated as UTF-8. Binary filenames are considering raw and
+  passed to the OS as is.
+
   ## API
-=======
-  Note that filenames when given as char lists in Elixir are
-  always treated as UTF-8. In particular, the VM is started with
-  the `+fnu` flag. Binary filenames are considering raw and passed
-  to the OS as is.
->>>>>>> deba7e39
 
   Most of the functions in this module return `:ok` or
   `{ :ok, result }` in case of success, `{ :error, reason }`
@@ -690,11 +687,7 @@
   """
   @spec write(Path.t, iodata, list) :: :ok | {:error, posix}
   def write(path, content, modes \\ []) do
-<<<<<<< HEAD
-    F.write_file(path, content, [:raw|modes])
-=======
-    F.write_file(String.from_char_data!(path), content, modes)
->>>>>>> deba7e39
+    F.write_file(String.from_char_data!(path), content, [:raw|modes])
   end
 
   @doc """
@@ -1129,29 +1122,8 @@
   @doc """
   Returns a `File.Stream` for the given `path` with the given `modes`.
 
-<<<<<<< HEAD
   The stream implements both `Enumerable` and `Collectable` protocols,
   which means it can be used both for read and write.
-=======
-  Note that stream by default uses `IO.binread/2` unless
-  the file is opened with an encoding, then the slower `IO.read/2`
-  is used to do the proper data conversion and guarantees.
-  """
-  @spec stream!(Path.t, list, :line | pos_integer) :: Enumerable.t
-  def stream!(path, modes \\ [], line_or_bytes \\ :line) do
-    modes = open_defaults(modes, true)
-    bin   = nil? List.keyfind(modes, :encoding, 0)
-    path  = String.from_char_data!(path)
-
-    start_fun =
-      fn ->
-        case F.open(path, modes) do
-          { :ok, device }    -> device
-          { :error, reason } ->
-            raise File.Error, reason: reason, action: "stream", path: path
-        end
-      end
->>>>>>> deba7e39
 
   The `line_or_byte` argument configures how the file is read when
   streaming, by `:line` (default) or by a given number of bytes.
@@ -1172,7 +1144,6 @@
   One may also consider passing the `:delayed_write` option if the stream
   is meant to be written to under a tight loop.
   """
-<<<<<<< HEAD
   def stream!(path, modes \\ [], line_or_bytes \\ :line) do
     modes = open_defaults(modes, true)
     raw   = :lists.keyfind(:encoding, 1, modes) == false
@@ -1186,32 +1157,10 @@
         end
       else
         modes
-=======
-  @spec stream_to!(Enumerable.t, Path.t, list) :: Enumerable.t
-  def stream_to!(stream, path, modes \\ []) do
-    modes = open_defaults([:write|List.delete(modes, :write)], true)
-    bin   = nil? List.keyfind(modes, :encoding, 0)
-    path  = String.from_char_data!(path)
-
-    fn acc, f ->
-      case F.open(path, modes) do
-        { :ok, device } ->
-          each =
-            case bin do
-              true  -> &IO.binwrite(device, &1)
-              false -> &IO.write(device, &1)
-            end
-
-          stream
-          |> Stream.each(each)
-          |> Stream.after(fn -> F.close(device) end)
-          |> Enumerable.Stream.Lazy.reduce(acc, f)
-        { :error, reason } ->
-          raise File.Error, reason: reason, action: "stream to", path: path
->>>>>>> deba7e39
       end
 
-    %File.Stream{ path: to_string(path), modes: modes, raw: raw, line_or_bytes: line_or_bytes }
+    %File.Stream{path: String.from_char_data!(path), modes: modes,
+                 raw: raw, line_or_bytes: line_or_bytes}
   end
 
   @doc """
